--- conflicted
+++ resolved
@@ -99,8 +99,6 @@
   def require_authenticated_api_user(conn, _opts) do
     if conn.assigns[:auth_user] do
       conn = maybe_refresh_token_api(conn)
-<<<<<<< HEAD
-
       # Check if connection was halted by maybe_refresh_token_api
       if conn.halted do
         conn
@@ -118,20 +116,6 @@
             })
             |> halt()
         end
-=======
-      # Enhanced: Validate JWT token integrity
-      case validate_jwt_token(conn) do
-        {:ok, conn} -> conn
-        {:error, reason} ->
-          conn
-          |> put_status(:unauthorized)
-          |> Phoenix.Controller.json(%{
-            success: false,
-            error: "token_invalid",
-            message: "Authentication token is invalid: #{reason}"
-          })
-          |> halt()
->>>>>>> fc4ccb92
       end
     else
       conn
@@ -435,17 +419,11 @@
           {:ok, conn}
         {:error, :expired} ->
           # Token expired, try to refresh
-<<<<<<< HEAD
           refreshed_conn = maybe_refresh_token_api(conn)
           if refreshed_conn.halted do
             {:error, "token_expired"}
           else
             {:ok, refreshed_conn}
-=======
-          case maybe_refresh_token_api(conn) do
-            %{halted: true} = _conn -> {:error, "token_expired"}
-            conn -> {:ok, conn}
->>>>>>> fc4ccb92
           end
         {:error, reason} ->
           {:error, "token_invalid: #{reason}"}
