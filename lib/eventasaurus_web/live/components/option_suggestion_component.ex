--- conflicted
+++ resolved
@@ -1361,23 +1361,6 @@
         Logger.debug("MovieDataService fallback skipped - missing movie_id or rich_data")
         option_params
       end
-<<<<<<< HEAD
-=======
-
-      # For movie descriptions, always use the enhanced description from MovieDataService
-      # which includes year, director, and genre metadata
-      final_description = prepared_data["description"]
-
-      # Merge all data, preserving user input where provided
-      prepared_data
-      |> Map.merge(%{
-        "title" => final_title,
-        "description" => final_description,
-        "poll_id" => socket.assigns.poll.id,
-        "suggested_by_id" => socket.assigns.user.id,
-        "status" => "active"
-      })
->>>>>>> c5437409
     else
       # Non-movie options or already properly prepared movie options
       option_params
