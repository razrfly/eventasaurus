<div class="max-w-6xl mx-auto py-8 px-4 sm:px-6 lg:px-8">
  <!-- Header -->
  <div class="mb-8">
    <div class="flex items-center justify-between">
      <div>
        <h1 class="text-3xl font-bold text-gray-900"><%= @event.title %></h1>
        <p class="mt-2 text-lg text-gray-600">Event Management</p>
      </div>
      <div class="flex items-center gap-4">
        <button
          phx-click="refresh_data"
          class="inline-flex items-center px-3 py-2 border border-gray-300 shadow-sm text-sm font-medium rounded-md text-gray-700 bg-white hover:bg-gray-50"
        >
          <svg class="w-4 h-4 mr-2" fill="none" stroke="currentColor" viewBox="0 0 24 24">
            <path stroke-linecap="round" stroke-linejoin="round" stroke-width="2" d="M4 4v5h.582m15.356 2A8.001 8.001 0 004.582 9m0 0H9m11 11v-5h-.581m0 0a8.003 8.003 0 01-15.357-2m15.357 2H15" />
          </svg>
          Refresh
        </button>
        <.link 
          href={~p"/events/#{@event.slug}/edit"} 
          class="inline-flex items-center px-4 py-2 border border-transparent text-sm font-medium rounded-md shadow-sm text-white bg-indigo-600 hover:bg-indigo-700"
        >
          Edit Event
        </.link>
        <.link 
          href={~p"/#{@event.slug}"} 
          class="inline-flex items-center gap-1.5 px-3 py-1.5 bg-gradient-to-r from-emerald-500 to-teal-600 text-white text-sm font-medium rounded-md shadow-sm hover:from-emerald-600 hover:to-teal-700" 
          target="_blank"
        >
          <svg class="w-3.5 h-3.5" fill="none" stroke="currentColor" viewBox="0 0 24 24">
            <path stroke-linecap="round" stroke-linejoin="round" stroke-width="2" d="M10 6H6a2 2 0 00-2 2v10a2 2 0 002 2h10a2 2 0 002-2v-4M14 4h6m0 0v6m0-6L10 14"></path>
          </svg>
          View Public Page
        </.link>
      </div>
    </div>
  </div>

  <!-- Tab Navigation -->
  <div class="border-b border-gray-200 mb-8">
    <nav class="-mb-px flex space-x-8">
      <button 
        phx-click="switch_tab" 
        phx-value-tab="overview"
        class={[
          "py-4 px-1 border-b-2 font-semibold whitespace-nowrap transition hover:text-blue-700",
          if @active_tab == "overview" do
            "border-blue-500 text-blue-600"
          else
            "border-transparent text-gray-700 hover:text-black hover:border-gray-300"
          end
        ]}
      >
        Overview
      </button>
      <button 
        phx-click="switch_tab" 
        phx-value-tab="guests"
        class={[
          "py-4 px-1 border-b-2 font-semibold whitespace-nowrap transition hover:text-blue-700",
          if @active_tab == "guests" do
            "border-blue-500 text-blue-600"
          else
            "border-transparent text-gray-700 hover:text-black hover:border-gray-300"
          end
        ]}
      >
        Guests
        <%= if @participants && length(@participants) > 0 do %>
          <span class="ml-2 inline-flex items-center px-2 py-1 rounded-full text-xs font-medium bg-gray-100 text-gray-600">
            <%= length(@participants) %>
          </span>
        <% end %>
      </button>
      <button 
        phx-click="switch_tab" 
        phx-value-tab="registration"
        class={[
          "py-4 px-1 border-b-2 font-semibold whitespace-nowrap transition hover:text-blue-700",
          if @active_tab == "registration" do
            "border-blue-500 text-blue-600"
          else
            "border-transparent text-gray-700 hover:text-black hover:border-gray-300"
          end
        ]}
      >
        Registration
        <%= if @tickets && length(@tickets) > 0 do %>
          <span class="ml-2 inline-flex items-center px-2 py-1 rounded-full text-xs font-medium bg-gray-100 text-gray-600">
            <%= length(@tickets) %>
          </span>
        <% end %>
      </button>
      <button 
        phx-click="switch_tab" 
        phx-value-tab="insights"
        class={[
          "py-4 px-1 border-b-2 font-semibold whitespace-nowrap transition hover:text-blue-700",
          if @active_tab == "insights" do
            "border-blue-500 text-blue-600"
          else
            "border-transparent text-gray-700 hover:text-black hover:border-gray-300"
          end
        ]}
      >
        Insights
      </button>
    </nav>
  </div>

  <!-- Tab Content -->
  <div class="mt-8">
    <!-- Overview Tab -->
    <%= if @active_tab == "overview" do %>
      <div class="grid grid-cols-1 lg:grid-cols-3 gap-8">
        <!-- Main Content -->
        <div class="lg:col-span-2">
          <!-- Event Hero Section -->
          <div class="bg-white rounded-lg shadow-sm border border-gray-200 overflow-hidden mb-8">
            <!-- Event Image -->
            <%= if @event.cover_image_url do %>
              <div class="aspect-w-16 aspect-h-9">
                <img src={@event.cover_image_url} alt={@event.title} class="w-full h-64 object-cover" />
              </div>
            <% else %>
              <div class="w-full h-64 bg-gradient-to-br from-indigo-500 via-purple-500 to-pink-500 flex items-center justify-center">
                <span class="text-white text-6xl font-bold"><%= String.first(@event.title) |> String.upcase() %></span>
              </div>
            <% end %>
            
            <!-- Event Info -->
            <div class="p-6">
              <!-- When & Where Section -->
              <div class="grid grid-cols-1 md:grid-cols-2 gap-6 mb-6">
                <!-- Date & Time -->
                <div class="flex items-start gap-3">
                  <div class="flex-shrink-0 w-10 h-10 bg-blue-100 rounded-lg flex items-center justify-center">
                    <svg class="w-5 h-5 text-blue-600" fill="none" stroke="currentColor" viewBox="0 0 24 24">
                      <path stroke-linecap="round" stroke-linejoin="round" stroke-width="2" d="M8 7V3m8 4V3m-9 8h10M5 21h14a2 2 0 002-2V7a2 2 0 00-2-2H5a2 2 0 00-2 2v12a2 2 0 002 2z"></path>
                    </svg>
                  </div>
                  <div>
                    <h3 class="font-semibold text-gray-900 mb-1">When</h3>
                    <%= if @event.status == :polling do %>
                      <div class="inline-flex items-center px-3 py-1 text-sm font-medium bg-yellow-100 text-yellow-800 rounded-full mb-2">
                        📊 Date Polling Active
                      </div>
                      <p class="text-gray-700">
                        Attendees are voting on the best date for this event
                      </p>
                    <% else %>
                      <p class="text-gray-700"><%= format_event_datetime(@event) %></p>
                    <% end %>
                  </div>
                </div>

                <!-- Location -->
                <%= if @venue do %>
                  <div class="flex items-start gap-3">
                    <div class="flex-shrink-0 w-10 h-10 bg-green-100 rounded-lg flex items-center justify-center">
                      <svg class="w-5 h-5 text-green-600" fill="none" stroke="currentColor" viewBox="0 0 24 24">
                        <path stroke-linecap="round" stroke-linejoin="round" stroke-width="2" d="M17.657 16.657L13.414 20.9a1.998 1.998 0 01-2.827 0l-4.244-4.243a8 8 0 1111.314 0z"></path>
                        <path stroke-linecap="round" stroke-linejoin="round" stroke-width="2" d="M15 11a3 3 0 11-6 0 3 3 0 016 0z"></path>
                      </svg>
                    </div>
                    <div>
                      <h3 class="font-semibold text-gray-900 mb-1">Where</h3>
                      <p class="text-gray-700"><%= @venue.name %></p>
                      <p class="text-gray-600 text-sm">
                        <%= @venue.address %><br>
                        <%= @venue.city %><%= if @venue.state do %>, <%= @venue.state %><% end %>
                      </p>
                    </div>
                  </div>
                <% else %>
                  <div class="flex items-start gap-3">
                    <div class="flex-shrink-0 w-10 h-10 bg-purple-100 rounded-lg flex items-center justify-center">
                      <svg class="w-5 h-5 text-purple-600" fill="none" stroke="currentColor" viewBox="0 0 24 24">
                        <path stroke-linecap="round" stroke-linejoin="round" stroke-width="2" d="M21 12a9 9 0 01-9 9m9-9a9 9 0 00-9-9m9 9H3m9 9v-9m0-9v9" />
                      </svg>
                    </div>
                    <div>
                      <h3 class="font-semibold text-gray-900 mb-1">Where</h3>
                      <p class="text-gray-700">Virtual Event</p>
                      <p class="text-gray-600 text-sm">Online participation</p>
                    </div>
                  </div>
                <% end %>
              </div>

              <!-- Description -->
              <%= if @event.description do %>
                <div class="border-t border-gray-200 pt-6">
                  <h3 class="font-semibold text-gray-900 mb-3">About this event</h3>
                  <div class="prose max-w-none text-gray-700">
                    <%= 
                      @event.description
                      |> Earmark.as_html!()
                      |> HtmlSanitizeEx.basic_html()
                      |> raw()
                    %>
                  </div>
                </div>
              <% end %>
            </div>
          </div>
        </div>

        <!-- Sidebar -->
        <div class="lg:col-span-1">
          <!-- Event Stats -->
          <div class="bg-white rounded-lg shadow-sm border border-gray-200 p-6 mb-6">
            <h3 class="font-semibold text-gray-900 mb-4">Event Stats</h3>
            
            <div class="space-y-4">
              <div class="flex justify-between">
                <span class="text-gray-600">Registrations</span>
                <span class="font-medium"><%= if @participants, do: length(@participants), else: 0 %></span>
              </div>
              <%= if @event.is_ticketed and @orders do %>
                <div class="flex justify-between">
                  <span class="text-gray-600">Tickets Sold</span>
                  <span class="font-medium"><%= calculate_tickets_sold(@orders) %></span>
                </div>
                <div class="flex justify-between">
                  <span class="text-gray-600">Revenue</span>
                  <span class="font-medium">
                    <%= if calculate_revenue(@orders) > 0 do %>
                      <%= CurrencyHelpers.format_currency(calculate_revenue(@orders), "usd") %>
                    <% else %>
                      $0.00
                    <% end %>
                  </span>
                </div>
              <% end %>
              <div class="flex justify-between">
                <span class="text-gray-600">Status</span>
                <span class={"inline-flex px-2 py-1 text-xs font-medium rounded-full #{if @event.visibility == "public", do: "bg-green-100 text-green-800", else: "bg-gray-100 text-gray-800"}"}>
                  <%= String.capitalize(to_string(@event.visibility || "draft")) %>
                </span>
              </div>
            </div>
          </div>

          <!-- Quick Actions -->
          <div class="bg-white rounded-lg shadow-sm border border-gray-200 p-6 mb-6">
            <h3 class="font-semibold text-gray-900 mb-4">Quick Actions</h3>
            <div class="space-y-3">
              <.link 
                href={~p"/events/#{@event.slug}/tickets"}
                class="block w-full text-left px-4 py-2 text-sm font-medium text-gray-700 bg-gray-50 rounded-lg hover:bg-gray-100"
              >
                <div class="flex items-center">
                  <svg class="w-4 h-4 mr-3 text-gray-500" fill="none" stroke="currentColor" viewBox="0 0 24 24">
                    <path stroke-linecap="round" stroke-linejoin="round" stroke-width="2" d="M7 7h.01M7 3h5c.512 0 1.024.195 1.414.586l7 7a2 2 0 010 2.828l-7 7a2 2 0 01-2.828 0l-7-7A1.994 1.994 0 013 12V7a4 4 0 014-4z" />
                  </svg>
                  Manage Tickets
                </div>
              </.link>
              <.link 
                href={~p"/events/#{@event.slug}/orders"}
                class="block w-full text-left px-4 py-2 text-sm font-medium text-gray-700 bg-gray-50 rounded-lg hover:bg-gray-100"
              >
                <div class="flex items-center">
                  <svg class="w-4 h-4 mr-3 text-gray-500" fill="none" stroke="currentColor" viewBox="0 0 24 24">
                    <path stroke-linecap="round" stroke-linejoin="round" stroke-width="2" d="M9 12h6m-6 4h6m2 5H7a2 2 0 01-2-2V5a2 2 0 012-2h5.586a1 1 0 01.707.293l5.414 5.414a1 1 0 01.293.707V19a2 2 0 01-2 2z" />
                  </svg>
                  View Orders
                </div>
              </.link>
            </div>
          </div>
        </div>
      </div>
    <% end %>

    <!-- Guests Tab -->
    <%= if @active_tab == "guests" do %>
      <div class="bg-white rounded-lg shadow-sm border border-gray-200">
        <div class="px-6 py-4 border-b border-gray-200">
          <div class="flex justify-between items-center">
            <div>
              <h2 class="text-lg font-bold text-gray-900">Guest List</h2>
              <p class="text-sm text-gray-500">People registered for your event</p>
            </div>
            <div class="text-right">
              <div class="text-2xl font-bold text-green-600"><%= length(@participants) %></div>
              <div class="text-sm text-gray-500">registered</div>
            </div>
          </div>
        </div>

        <%= if length(@participants) > 0 do %>
          <div class="divide-y divide-gray-200">
            <%= for participant <- @participants do %>
              <div class="px-6 py-4">
                <div class="flex items-center justify-between">
                  <div class="flex items-center gap-3">
                    <%= if participant.user do %>
                      <%= avatar_img_size(participant.user, :md) %>
                      <div>
                        <div class="font-medium text-gray-900"><%= participant.user.name || "Unknown User" %></div>
                        <div class="text-sm text-gray-500"><%= participant.user.email || "No email" %></div>
                      </div>
                    <% else %>
                      <div class="w-10 h-10 bg-gray-300 rounded-full flex items-center justify-center text-gray-600 font-medium text-sm">
                        ?
                      </div>
                      <div>
                        <div class="font-medium text-gray-900">Unknown User</div>
                        <div class="text-sm text-gray-500">User data unavailable</div>
                      </div>
                    <% end %>
                  </div>
                  <div class="flex items-center gap-4">
                    <div class="text-right">
                      <div class="text-sm text-gray-500">
                        Registered <%= Calendar.strftime(participant.inserted_at, "%m/%d/%Y") %>
                      </div>
                    </div>
                    <span class="inline-flex items-center px-2 py-1 rounded-full text-xs font-medium bg-green-100 text-green-800">
                      Going
                    </span>
                  </div>
                </div>
              </div>
            <% end %>
          </div>
        <% else %>
          <div class="px-6 py-12 text-center">
            <svg class="mx-auto h-12 w-12 text-gray-400" fill="none" viewBox="0 0 24 24" stroke="currentColor">
              <path stroke-linecap="round" stroke-linejoin="round" stroke-width="2" d="M17 20h5v-2a3 3 0 00-5.356-1.857M17 20H7m10 0v-2c0-.656-.126-1.283-.356-1.857M7 20H2v-2a3 3 0 015.356-1.857M7 20v-2c0-.656.126-1.283.356-1.857m0 0a5.002 5.002 0 019.288 0M15 7a3 3 0 11-6 0 3 3 0 016 0zm6 3a2 2 0 11-4 0 2 2 0 014 0zM9 5a2 2 0 11-4 0 2 2 0 014 0z" />
            </svg>
            <h3 class="mt-2 text-sm font-medium text-gray-900">No guests yet</h3>
            <p class="mt-1 text-sm text-gray-500">People who register for your event will appear here.</p>
          </div>
        <% end %>
      </div>
    <% end %>

    <!-- Registration Tab -->
    <%= if @active_tab == "registration" do %>
      <div class="space-y-6">
        <!-- Registration Settings -->
        <div class="bg-white rounded-lg shadow-sm border border-gray-200 p-6">
          <div class="flex items-center justify-between mb-6">
            <div>
              <h2 class="text-lg font-bold text-gray-900">Registration Settings</h2>
              <p class="text-sm text-gray-500">Manage how people register for your event</p>
            </div>
            <div class="flex items-center gap-2">
              <span class={[
                "inline-flex items-center px-2 py-1 rounded-full text-xs font-medium",
                if @event.is_ticketed do
                  "bg-blue-100 text-blue-800"
                else
                  "bg-gray-100 text-gray-800"
                end
              ]}>
                <%= if @event.is_ticketed, do: "Ticketed Event", else: "Free Event" %>
              </span>
            </div>
          </div>

          <div class="grid grid-cols-1 gap-4 sm:grid-cols-3">
            <div class="bg-gray-50 rounded-lg p-4">
              <div class="flex items-center">
                <div class="flex-shrink-0">
                  <svg class="h-6 w-6 text-gray-400" fill="none" stroke="currentColor" viewBox="0 0 24 24">
                    <path stroke-linecap="round" stroke-linejoin="round" stroke-width="2" d="M9 12h6m-6 4h6m2 5H7a2 2 0 01-2-2V5a2 2 0 012-2h5.586a1 1 0 01.707.293l5.414 5.414a1 1 0 01.293.707V19a2 2 0 01-2 2z" />
                  </svg>
                </div>
                <div class="ml-4">
                  <div class="text-sm font-medium text-gray-900">Registration</div>
                  <div class="text-sm text-gray-500">
                    <span class="inline-flex items-center px-2 py-1 rounded-full text-xs font-medium bg-green-100 text-green-800">
                      Open
                    </span>
                  </div>
                </div>
              </div>
            </div>

            <div class="bg-gray-50 rounded-lg p-4">
              <div class="flex items-center">
                <div class="flex-shrink-0">
                  <svg class="h-6 w-6 text-gray-400" fill="none" stroke="currentColor" viewBox="0 0 24 24">
                    <path stroke-linecap="round" stroke-linejoin="round" stroke-width="2" d="M17 20h5v-2a3 3 0 00-5.356-1.857M17 20H7m10 0v-2c0-.656-.126-1.283-.356-1.857M7 20H2v-2a3 3 0 015.356-1.857M7 20v-2c0-.656.126-1.283.356-1.857m0 0a5.002 5.002 0 019.288 0M15 7a3 3 0 11-6 0 3 3 0 016 0zm6 3a2 2 0 11-4 0 2 2 0 014 0zM9 5a2 2 0 11-4 0 2 2 0 014 0z" />
                  </svg>
                </div>
                <div class="ml-4">
                  <div class="text-sm font-medium text-gray-900">Event Capacity</div>
                  <div class="text-sm text-gray-500">Unlimited</div>
                </div>
              </div>
            </div>

            <div class="bg-gray-50 rounded-lg p-4">
              <div class="flex items-center">
                <div class="flex-shrink-0">
                  <svg class="h-6 w-6 text-gray-400" fill="none" stroke="currentColor" viewBox="0 0 24 24">
                    <path stroke-linecap="round" stroke-linejoin="round" stroke-width="2" d="M17 20h5v-2a3 3 0 00-5.356-1.857M17 20H7m10 0v-2c0-.656-.126-1.283-.356-1.857M7 20H2v-2a3 3 0 015.356-1.857M7 20v-2c0-.656.126-1.283.356-1.857m0 0a5.002 5.002 0 019.288 0M15 7a3 3 0 11-6 0 3 3 0 016 0zm6 3a2 2 0 11-4 0 2 2 0 014 0zM9 5a2 2 0 11-4 0 2 2 0 014 0z" />
                  </svg>
                </div>
                <div class="ml-4">
                  <div class="text-sm font-medium text-gray-900">Group Registration</div>
                  <div class="text-sm text-gray-500">Off</div>
                </div>
              </div>
            </div>
          </div>
        </div>

        <!-- Tickets Section -->
        <%= if @event.is_ticketed do %>
          <div class="bg-white rounded-lg shadow-sm border border-gray-200 p-6">
            <div class="flex items-center justify-between mb-6">
              <div>
                <h3 class="text-lg font-bold text-gray-900">Tickets</h3>
                <p class="text-sm text-gray-500">Manage ticket types and pricing</p>
              </div>
              <.link 
                href={~p"/events/#{@event.slug}/tickets"}
                class="inline-flex items-center px-4 py-2 border border-transparent text-sm font-medium rounded-md shadow-sm text-white bg-indigo-600 hover:bg-indigo-700"
              >
                <svg class="w-4 h-4 mr-2" fill="none" stroke="currentColor" viewBox="0 0 24 24">
                  <path stroke-linecap="round" stroke-linejoin="round" stroke-width="2" d="M12 6v6m0 0v6m0-6h6m-6 0H6" />
                </svg>
                Manage Tickets
              </.link>
            </div>

            <%= if length(@tickets) > 0 do %>
              <div class="overflow-hidden shadow ring-1 ring-black ring-opacity-5 md:rounded-lg">
                <table class="min-w-full divide-y divide-gray-300">
                  <thead class="bg-gray-50">
                    <tr>
                      <th class="px-6 py-3 text-left text-xs font-medium text-gray-500 uppercase tracking-wider">Name</th>
                      <th class="px-6 py-3 text-left text-xs font-medium text-gray-500 uppercase tracking-wider">Price</th>
                      <th class="px-6 py-3 text-left text-xs font-medium text-gray-500 uppercase tracking-wider">Sold</th>
                      <th class="px-6 py-3 text-left text-xs font-medium text-gray-500 uppercase tracking-wider">Available</th>
                    </tr>
                  </thead>
                  <tbody class="bg-white divide-y divide-gray-200">
                    <%= for ticket <- @tickets do %>
                      <tr>
                        <td class="px-6 py-4 whitespace-nowrap text-sm font-medium text-gray-900">
                          <%= ticket.title %>
                        </td>
                        <td class="px-6 py-4 whitespace-nowrap text-sm text-gray-500">
                          <%= if ticket.base_price_cents == 0 do %>
                            Free
                          <% else %>
                            <%= CurrencyHelpers.format_currency(ticket.base_price_cents, ticket.currency) %>
                          <% end %>
                        </td>
                        <td class="px-6 py-4 whitespace-nowrap text-sm text-gray-500">
                          <%= get_tickets_sold(ticket, @orders) %>
                        </td>
                        <td class="px-6 py-4 whitespace-nowrap text-sm text-gray-500">
                          <%= get_tickets_available(ticket, @orders) %> / <%= ticket.quantity %>
                        </td>
                      </tr>
                    <% end %>
                  </tbody>
                </table>
              </div>
            <% else %>
              <div class="text-center py-12">
                <svg class="mx-auto h-12 w-12 text-gray-400" fill="none" viewBox="0 0 24 24" stroke="currentColor">
                  <path stroke-linecap="round" stroke-linejoin="round" stroke-width="2" d="M7 7h.01M7 3h5c.512 0 1.024.195 1.414.586l7 7a2 2 0 010 2.828l-7 7a2 2 0 01-2.828 0l-7-7A1.994 1.994 0 013 12V7a4 4 0 014-4z" />
                </svg>
                <h3 class="mt-2 text-sm font-medium text-gray-900">No tickets yet</h3>
                <p class="mt-1 text-sm text-gray-500">Get started by creating your first ticket type.</p>
              </div>
            <% end %>
          </div>
        <% end %>
      </div>
    <% end %>

    <!-- Insights Tab -->
    <%= if @active_tab == "insights" do %>
      <div class="space-y-6">
        <!-- PostHog Analytics Section -->
        <div class="bg-white rounded-lg shadow-sm border border-gray-200 p-6">
          <div class="flex items-center justify-between mb-6">
            <div>
              <h3 class="text-lg font-bold text-gray-900">Event Analytics</h3>
              <p class="text-sm text-gray-500">Real-time insights from PostHog (last 30 days)</p>
            </div>
            <div class="flex items-center gap-2">
              <%= if @analytics_loading do %>
                <div class="animate-spin rounded-full h-4 w-4 border-b-2 border-indigo-600"></div>
                <span class="text-sm text-gray-500">Loading...</span>
              <% else %>
                <button 
                  phx-click="refresh_analytics"
                  class="inline-flex items-center px-3 py-1 border border-gray-300 rounded-md text-sm font-medium text-gray-700 bg-white hover:bg-gray-50"
                >
                  <svg class="w-4 h-4 mr-1" fill="none" stroke="currentColor" viewBox="0 0 24 24">
                    <path stroke-linecap="round" stroke-linejoin="round" stroke-width="2" d="M4 4v5h.582m15.356 2A8.001 8.001 0 004.582 9m0 0H9m11 11v-5h-.581m0 0a8.003 8.003 0 01-15.357-2m15.357 2H15" />
                  </svg>
                  Refresh
                </button>
              <% end %>
            </div>
          </div>

          <%= if @analytics_loading do %>
            <!-- Loading Skeleton State -->
            <div class="grid grid-cols-1 md:grid-cols-2 lg:grid-cols-4 gap-4 animate-pulse">
              <!-- Skeleton Card 1 -->
              <div class="bg-gray-100 rounded-lg p-4 border border-gray-200">
                <div class="flex items-center">
                  <div class="flex-shrink-0">
                    <div class="h-6 w-6 bg-gray-300 rounded"></div>
                  </div>
                  <div class="ml-4 flex-1">
                    <div class="h-4 bg-gray-300 rounded w-20 mb-2"></div>
                    <div class="h-8 bg-gray-300 rounded w-12"></div>
                  </div>
                </div>
              </div>
              
              <!-- Skeleton Card 2 -->
              <div class="bg-gray-100 rounded-lg p-4 border border-gray-200">
                <div class="flex items-center">
                  <div class="flex-shrink-0">
                    <div class="h-6 w-6 bg-gray-300 rounded"></div>
                  </div>
                  <div class="ml-4 flex-1">
                    <div class="h-4 bg-gray-300 rounded w-24 mb-2"></div>
                    <div class="h-8 bg-gray-300 rounded w-16"></div>
                    <div class="h-3 bg-gray-300 rounded w-20 mt-1"></div>
                  </div>
                </div>
              </div>
              
              <!-- Skeleton Card 3 (conditional) -->
              <%= if @event.status == :polling do %>
                <div class="bg-gray-100 rounded-lg p-4 border border-gray-200">
                  <div class="flex items-center">
                    <div class="flex-shrink-0">
                      <div class="h-6 w-6 bg-gray-300 rounded"></div>
                    </div>
                    <div class="ml-4 flex-1">
                      <div class="h-4 bg-gray-300 rounded w-16 mb-2"></div>
                      <div class="h-8 bg-gray-300 rounded w-10"></div>
                      <div class="h-3 bg-gray-300 rounded w-24 mt-1"></div>
                    </div>
                  </div>
                </div>
              <% end %>
              
              <!-- Skeleton Card 4 (conditional) -->
              <%= if @event.is_ticketed do %>
                <div class="bg-gray-100 rounded-lg p-4 border border-gray-200">
                  <div class="flex items-center">
                    <div class="flex-shrink-0">
                      <div class="h-6 w-6 bg-gray-300 rounded"></div>
                    </div>
                    <div class="ml-4 flex-1">
                      <div class="h-4 bg-gray-300 rounded w-20 mb-2"></div>
                      <div class="h-8 bg-gray-300 rounded w-10"></div>
                      <div class="h-3 bg-gray-300 rounded w-24 mt-1"></div>
                    </div>
                  </div>
                </div>
              <% end %>
            </div>
          <% else %>
<<<<<<< HEAD
            <%= if Map.get(@analytics_data, :has_error, false) do %>
=======
            <%= if Map.get(@analytics_data, :error) do %>
>>>>>>> 62ffeeee
              <div class="bg-yellow-50 border border-yellow-200 rounded-md p-4">
                <div class="flex">
                  <svg class="h-5 w-5 text-yellow-400" fill="currentColor" viewBox="0 0 20 20">
                    <path fill-rule="evenodd" d="M8.257 3.099c.765-1.36 2.722-1.36 3.486 0l5.58 9.92c.75 1.334-.213 2.98-1.742 2.98H4.42c-1.53 0-2.493-1.646-1.743-2.98l5.58-9.92zM11 13a1 1 0 11-2 0 1 1 0 012 0zm-1-8a1 1 0 00-1 1v3a1 1 0 002 0V6a1 1 0 00-1-1z" clip-rule="evenodd" />
                  </svg>
                  <div class="ml-3">
<<<<<<< HEAD
                    <p class="text-sm text-yellow-800"><%= Map.get(@analytics_data, :error, "Analytics temporarily unavailable") %></p>
=======
                    <p class="text-sm text-yellow-800"><%= Map.get(@analytics_data, :error) %></p>
>>>>>>> 62ffeeee
                    <p class="text-xs text-yellow-700 mt-1">PostHog analytics may be temporarily unavailable. Basic stats are still available below.</p>
                  </div>
                </div>
              </div>
            <% else %>
            <div class="grid grid-cols-1 md:grid-cols-2 lg:grid-cols-4 gap-4">
              <!-- Unique Visitors Card -->
              <div class="bg-blue-50 rounded-lg p-4 border border-blue-200">
                <div class="flex items-center">
                  <div class="flex-shrink-0">
                    <svg class="h-6 w-6 text-blue-600" fill="none" stroke="currentColor" viewBox="0 0 24 24">
                      <path stroke-linecap="round" stroke-linejoin="round" stroke-width="2" d="M15 12a3 3 0 11-6 0 3 3 0 016 0z" />
                      <path stroke-linecap="round" stroke-linejoin="round" stroke-width="2" d="M2.458 12C3.732 7.943 7.523 5 12 5c4.478 0 8.268 2.943 9.542 7-1.274 4.057-5.064 7-9.542 7-4.477 0-8.268-2.943-9.542-7z" />
                    </svg>
                  </div>
                  <div class="ml-4">
                    <div class="text-sm font-medium text-blue-900">Unique Visitors</div>
                    <div class="text-2xl font-bold text-blue-600"><%= @analytics_data.unique_visitors %></div>
                  </div>
                </div>
              </div>

              <!-- Registration Conversion Card -->
              <div class="bg-green-50 rounded-lg p-4 border border-green-200">
                <div class="flex items-center">
                  <div class="flex-shrink-0">
                    <svg class="h-6 w-6 text-green-600" fill="none" stroke="currentColor" viewBox="0 0 24 24">
                      <path stroke-linecap="round" stroke-linejoin="round" stroke-width="2" d="M9 12l2 2 4-4m6 2a9 9 0 11-18 0 9 9 0 0118 0z" />
                    </svg>
                  </div>
                  <div class="ml-4">
                    <div class="text-sm font-medium text-green-900">Conversion Rate</div>
                    <div class="text-2xl font-bold text-green-600">
                      <%= if @analytics_data.unique_visitors > 0 do %>
                        <%= Float.round(@analytics_data.registration_rate, 1) %>%
                      <% else %>
                        0.0%
                      <% end %>
                    </div>
                    <div class="text-xs text-green-700"><%= @analytics_data.registrations %> registrations</div>
                  </div>
                </div>
              </div>

              <!-- Date Poll Engagement Card -->
              <%= if @event.status == :polling do %>
                <div class="bg-purple-50 rounded-lg p-4 border border-purple-200">
                  <div class="flex items-center">
                    <div class="flex-shrink-0">
                      <svg class="h-6 w-6 text-purple-600" fill="none" stroke="currentColor" viewBox="0 0 24 24">
                        <path stroke-linecap="round" stroke-linejoin="round" stroke-width="2" d="M9 5H7a2 2 0 00-2 2v10a2 2 0 002 2h8a2 2 0 002-2V7a2 2 0 00-2-2h-2M9 5a2 2 0 002 2h2a2 2 0 002-2M9 5a2 2 0 012-2h2a2 2 0 012 2m-6 9l2 2 4-4" />
                      </svg>
                    </div>
                    <div class="ml-4">
                      <div class="text-sm font-medium text-purple-900">Date Votes</div>
                      <div class="text-2xl font-bold text-purple-600"><%= @analytics_data.votes_cast %></div>
                      <div class="text-xs text-purple-700">Poll engagement</div>
                    </div>
                  </div>
                </div>
              <% end %>

              <!-- Ticket Conversion Card (for ticketed events) -->
              <%= if @event.is_ticketed do %>
                <div class="bg-yellow-50 rounded-lg p-4 border border-yellow-200">
                  <div class="flex items-center">
                    <div class="flex-shrink-0">
                      <svg class="h-6 w-6 text-yellow-600" fill="none" stroke="currentColor" viewBox="0 0 24 24">
                        <path stroke-linecap="round" stroke-linejoin="round" stroke-width="2" d="M15 5v2m0 4v2m0 4v2M5 5a2 2 0 00-2 2v3a2 2 0 110 4v3a2 2 0 002 2h14a2 2 0 002-2v-3a2 2 0 110-4V7a2 2 0 00-2-2H5z" />
                      </svg>
                    </div>
                    <div class="ml-4">
                      <div class="text-sm font-medium text-yellow-900">Ticket Interest</div>
                      <div class="text-2xl font-bold text-yellow-600"><%= @analytics_data.ticket_checkouts %></div>
                      <div class="text-xs text-yellow-700">Checkout attempts</div>
                    </div>
                  </div>
                </div>
              <% end %>
            </div>
            <% end %>
          <% end %>
        </div>

        <!-- Existing Analytics Section -->
        <div class="grid grid-cols-1 lg:grid-cols-2 gap-6">
          <!-- Registration Analytics -->
          <div class="bg-white rounded-lg shadow-sm border border-gray-200 p-6">
            <h3 class="text-lg font-bold text-gray-900 mb-4">Registration Summary</h3>
            
            <div class="space-y-4">
              <div class="flex justify-between items-center">
                <span class="text-sm font-medium text-gray-700">Total Registrations</span>
                <span class="text-2xl font-bold text-gray-900"><%= length(@participants) %></span>
              </div>
              
              <%= if @event.is_ticketed and @orders do %>
                <div class="flex justify-between items-center">
                  <span class="text-sm font-medium text-gray-700">Tickets Sold</span>
                  <span class="text-2xl font-bold text-green-600"><%= calculate_tickets_sold(@orders) %></span>
                </div>
                
                <div class="flex justify-between items-center">
                  <span class="text-sm font-medium text-gray-700">Total Revenue</span>
                  <span class="text-2xl font-bold text-green-600">
                    <%= if calculate_revenue(@orders) > 0 do %>
                      <%= CurrencyHelpers.format_currency(calculate_revenue(@orders), "usd") %>
                    <% else %>
                      $0.00
                    <% end %>
                  </span>
                </div>
              <% end %>
            </div>
          </div>

          <!-- Recent Activity -->
          <div class="bg-white rounded-lg shadow-sm border border-gray-200 p-6">
            <h3 class="text-lg font-bold text-gray-900 mb-4">Recent Activity</h3>
            
            <%= if length(@participants) > 0 do %>
              <div class="space-y-3">
                <%= for participant <- Enum.take(@participants, 5) do %>
                  <div class="flex items-center gap-3 text-sm">
                    <div class="w-2 h-2 bg-green-500 rounded-full"></div>
                    <div class="flex-1">
                      <span class="font-medium">
                        <%= if participant.user do %>
                          <%= participant.user.name || "Unknown User" %>
                        <% else %>
                          Unknown User
                        <% end %>
                      </span>
                      <span class="text-gray-500">registered</span>
                    </div>
                    <div class="text-gray-400 text-xs">
                      <%= Calendar.strftime(participant.inserted_at, "%m/%d %I:%M %p") %>
                    </div>
                  </div>
                <% end %>
              </div>
            <% else %>
              <div class="text-center py-8">
                <p class="text-gray-500 text-sm">No recent activity</p>
              </div>
            <% end %>
          </div>
        </div>
      </div>
    <% end %>
  </div>
</div> <|MERGE_RESOLUTION|>--- conflicted
+++ resolved
@@ -570,22 +570,14 @@
               <% end %>
             </div>
           <% else %>
-<<<<<<< HEAD
-            <%= if Map.get(@analytics_data, :has_error, false) do %>
-=======
             <%= if Map.get(@analytics_data, :error) do %>
->>>>>>> 62ffeeee
               <div class="bg-yellow-50 border border-yellow-200 rounded-md p-4">
                 <div class="flex">
                   <svg class="h-5 w-5 text-yellow-400" fill="currentColor" viewBox="0 0 20 20">
                     <path fill-rule="evenodd" d="M8.257 3.099c.765-1.36 2.722-1.36 3.486 0l5.58 9.92c.75 1.334-.213 2.98-1.742 2.98H4.42c-1.53 0-2.493-1.646-1.743-2.98l5.58-9.92zM11 13a1 1 0 11-2 0 1 1 0 012 0zm-1-8a1 1 0 00-1 1v3a1 1 0 002 0V6a1 1 0 00-1-1z" clip-rule="evenodd" />
                   </svg>
                   <div class="ml-3">
-<<<<<<< HEAD
-                    <p class="text-sm text-yellow-800"><%= Map.get(@analytics_data, :error, "Analytics temporarily unavailable") %></p>
-=======
                     <p class="text-sm text-yellow-800"><%= Map.get(@analytics_data, :error) %></p>
->>>>>>> 62ffeeee
                     <p class="text-xs text-yellow-700 mt-1">PostHog analytics may be temporarily unavailable. Basic stats are still available below.</p>
                   </div>
                 </div>
